--- conflicted
+++ resolved
@@ -32,12 +32,6 @@
 - [x] Add PWA support for offline usage
 - [x] Add SEO metadata
 
-<<<<<<< HEAD
-## Documentation
-- [x] Add JSDoc comments to components
-- [x] Create API documentation
-- [x] Add contributing guidelines
-=======
 ### Documentation
 
 - [x] Add JSDoc comments to components
@@ -46,5 +40,4 @@
 
 ## R1
 
-[x] combine study, work, yoga, mediation into 1 feature.
->>>>>>> 15b29530
+[x] combine study, work, yoga, mediation into 1 feature.