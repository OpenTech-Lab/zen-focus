--- conflicted
+++ resolved
@@ -17,13 +17,8 @@
  * @property {number} duration - Initial timer duration in seconds
  * @property {string} [title='Focus Session'] - Title displayed in completion notification
  * @property {() => void} [onComplete] - Optional callback invoked when timer completes
-<<<<<<< HEAD
- * @property {'study' | 'work' | 'yoga' | 'meditation'} [focusMode='study'] - Type of focus session
- * @property {(focusMode: 'study' | 'work' | 'yoga' | 'meditation', duration: number, completed: boolean) => void} [onSessionComplete] - Callback for tracking session completion with mode, duration, and completion status
-=======
  * @property {FocusMode} [focusMode='study'] - Type of focus session
  * @property {(focusMode: FocusMode, duration: number, completed: boolean) => void} [onSessionComplete] - Callback for tracking session completion with mode, duration, and completion status
->>>>>>> 15b29530
  */
 interface TimerProps {
   duration: number;
