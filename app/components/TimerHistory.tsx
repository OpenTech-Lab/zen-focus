--- conflicted
+++ resolved
@@ -20,27 +20,6 @@
 import { Trash2, TrendingUp, Calendar, Clock, Target, Flame } from 'lucide-react';
 import { FOCUS_MODE_CONFIG, type FocusMode } from '@/lib/constants/focus-modes';
 
-<<<<<<< HEAD
-/**
- * Configuration for focus mode display properties.
- * Maps each focus mode to its label and color styling.
- *
- * @constant
- * @type {Object.<string, {label: string, color: string}>}
- *
- * @property {object} study - Study mode configuration with blue theme
- * @property {object} work - Work mode configuration with purple theme
- * @property {object} yoga - Yoga mode configuration with green theme
- * @property {object} meditation - Meditation mode configuration with amber theme
- */
-const focusModeConfig = {
-  study: { label: 'Study', color: 'bg-blue-500/10 text-blue-600 dark:text-blue-400' },
-  work: { label: 'Work', color: 'bg-purple-500/10 text-purple-600 dark:text-purple-400' },
-  yoga: { label: 'Yoga', color: 'bg-green-500/10 text-green-600 dark:text-green-400' },
-  meditation: { label: 'Meditation', color: 'bg-amber-500/10 text-amber-600 dark:text-amber-400' },
-} as const;
-=======
->>>>>>> 15b29530
 
 /**
  * Timer history and statistics display component.
